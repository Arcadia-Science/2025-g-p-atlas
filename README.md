--- conflicted
+++ resolved
@@ -44,20 +44,6 @@
 ```
 2025-g-p-atlas
 ├── data
-<<<<<<< HEAD
-│   ├── g_p_atlas_format_simulated_data #contains test/train files for simulated data
-│   └── yeast_data			#contains folders with original and reformatted yeast data
-│       ├── g_p_atlas_format_data	#contains reformatted yeast data
-│       └── orig_data			#contains original format yeast data, scripts to reformat that data and a README about script usage
-├── results				#contains the output of G-P Atlas and plotting scripts
-│   ├── full_g_p_run_simulated_data	#contains output for runs on simulated data
-│   └── yeast_data			#contains folders with output for rund on yeast data
-│       ├── g_p_atlas_format_data	#output for G-P Atlas runs on the full yeast dataset and plots
-│       ├── no_hidden_layer_genotype_all_yeast_data	#output for G-P Atlas(no genotype hidden layer) runs on the full yeast dataset and plots
-│       ├── no_hidden_layer_phenotype_all_yeast_data	#output for G-P Atlas(no phenotype hidden layer) runs on the full yeast dataset and plots
-│       └── 41586_2013_BFnature11867_MOESM88_ESM_yeat_linkage_data.csv	#Linage data from 10.1038/nature11867. It is used in several plots.
-├──envs 			# contains environement files
-=======
 │   ├── g_p_atlas_format_simulated_data # test/train files for simulated data
 │   └── yeast_data			# folders with original and reformatted yeast data
 │       ├── g_p_atlas_format_data	# reformatted yeast data
@@ -70,7 +56,6 @@
 │       ├── no_hidden_layer_phenotype_all_yeast_data	# output for G-P Atlas runs (with no phenotype hidden layer) on the full yeast dataset and plots
 │       └── 41586_2013_BFnature11867_MOESM88_ESM_yeat_linkage_data.csv	# Linage data from 10.1038/nature11867. It is used in several plots.
 ├──envs 			# environement files
->>>>>>> fff25800
 │   ├── dev.yml                 # conda .yml for managing repository updates  
 │   ├── exact_environment.yml   # conda .yml file for creating an environment to replicate the pub
 │   └── requirements.txt        # requirements.txt file to install dependencies with PIP
@@ -97,17 +82,6 @@
 ```
 
 ### Usage
-
-<<<<<<< HEAD
-1. Clone this repository and set up an invronment with the apropriate dependencies (see above)
-2. De-compress all data:	`gunzip -r ./`
-3. Run G-P Atlas on simulated data:	`python3 src/g-p_atlas_analysis_scripts/g_p_atlas.py --dataset_path data/g_p_atlas_format_simulated_data/ --n_epochs 250 --n_epochs_gen 250 --sd_noise 0.8 --gen_noise 0.8 --n_alleles 3`
-4. Run G-P Atlas on yeast data:	`python3 src/g-p_atlas_analysis_scripts/g_p_atlas.py --dataset_path data/yeast_data/g_p_atlas_format_data/ --n_epochs 250 --n_epochs_gen 250 --n_loci_measured 11623 --latent_dim 32 --e_hidden_dim 64 --d_hidden_dim 64 --ge_hidden_dim 2048 --n_phens_to_analyze 46 --n_phens_to_predict 46 --sd_noise 0.8 --gen_noise 0.8`
-5. Create run plots for simulated data: `python3 src/plotting/plot_gp_simulated_run.py results/full_g_p_run_simulated_data/`
-6. Create linkage plots for simulated data: `python3 src/plotting/plot_gp_simulated_linkage.py results/full_g_p_run_simulated_data/ data/g_p_atlas_format_simulated_data/test.pk`
-7. Create run plots for yeast data: `python3 src/plotting/plot_gp_yeast_run.py results/yeast_data/full_g_p_atlas_all_yeast_data/`
-8. Create linkage plots for yeast data: `python3 src/plotting/plot_gp_yeast_linkage.py results/yeast_data/full_g_p_atlas_all_yeast_data/ data/yeast_data/g_p_atlas_format_data/test.pk`
-=======
 
 For guidance on data formatting for, and usage of, the G-P Atlas models, see [src/g-p_atlas_analysis_scripts/README.md](src/g-p_atlas_analysis_scripts/README.md).
 
@@ -172,8 +146,6 @@
       results/yeast_data/full_g_p_atlas_all_yeast_data/ \
       data/yeast_data/g_p_atlas_format_data/test.pk
    ```
->>>>>>> fff25800
-
 
 ### Compute Specifications
 
